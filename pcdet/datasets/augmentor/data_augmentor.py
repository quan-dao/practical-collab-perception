--- conflicted
+++ resolved
@@ -51,17 +51,13 @@
             gt_boxes, points, enable, instances_tf, img_map = getattr(augmentor_utils, 'random_flip_along_%s' % cur_axis)(
                 gt_boxes, points, return_flip=True, instances_tf=instances_tf, img_map=img_map
             )
-<<<<<<< HEAD
             data_dict['flip_%s'%cur_axis] = enable
             if 'roi_boxes' in data_dict.keys():
                 num_frame, num_rois,dim = data_dict['roi_boxes'].shape
                 roi_boxes, _, _ = getattr(augmentor_utils, 'random_flip_along_%s' % cur_axis)(
-                data_dict['roi_boxes'].reshape(-1,dim), np.zeros([1,3]), return_flip=True, enable=enable
+                    data_dict['roi_boxes'].reshape(-1,dim), np.zeros([1,3]), return_flip=True, enable=enable
                 )
                 data_dict['roi_boxes'] = roi_boxes.reshape(num_frame, num_rois,dim)
-=======
-            data_dict['flip_%s' % cur_axis] = enable
->>>>>>> 2d225e12
 
         data_dict['gt_boxes'] = gt_boxes
         data_dict['points'] = points
@@ -95,23 +91,16 @@
     def random_world_scaling(self, data_dict=None, config=None):
         if data_dict is None:
             return partial(self.random_world_scaling, config=config)
-<<<<<<< HEAD
-        
         if 'roi_boxes' in data_dict.keys():
             gt_boxes, roi_boxes, points, noise_scale = augmentor_utils.global_scaling_with_roi_boxes(
                 data_dict['gt_boxes'], data_dict['roi_boxes'], data_dict['points'], config['WORLD_SCALE_RANGE'], return_scale=True
             )
             data_dict['roi_boxes'] = roi_boxes
         else:
-            gt_boxes, points, noise_scale = augmentor_utils.global_scaling(
-                data_dict['gt_boxes'], data_dict['points'], config['WORLD_SCALE_RANGE'], return_scale=True
-            )
-=======
-        gt_boxes, points, noise_scale, instances_tf, img_map = augmentor_utils.global_scaling(
-            data_dict['gt_boxes'], data_dict['points'], config['WORLD_SCALE_RANGE'], return_scale=True,
-            instances_tf=data_dict['instances_tf'], img_map=data_dict['img_map']
-        )
->>>>>>> 2d225e12
+            gt_boxes, points, noise_scale, instances_tf, img_map = augmentor_utils.global_scaling(
+                data_dict['gt_boxes'], data_dict['points'], config['WORLD_SCALE_RANGE'], return_scale=True,
+                instances_tf=data_dict['instances_tf'], img_map=data_dict['img_map']
+            )
 
         data_dict['gt_boxes'] = gt_boxes
         data_dict['points'] = points
