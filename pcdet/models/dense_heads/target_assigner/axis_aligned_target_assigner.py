--- conflicted
+++ resolved
@@ -58,15 +58,11 @@
 
             target_list = []
             for anchor_class_name, anchors in zip(self.anchor_class_names, all_anchors):
-<<<<<<< HEAD
                 if cur_gt_classes.shape[0] > 1:
                     mask = torch.from_numpy(self.class_names[cur_gt_classes.cpu() - 1] == anchor_class_name)
                 else:
                     mask = torch.tensor([self.class_names[c - 1] == anchor_class_name
                                          for c in cur_gt_classes], dtype=torch.bool)
-=======
-                mask = torch.from_numpy(self.class_names[cur_gt_classes.cpu() - 1] == anchor_class_name)
->>>>>>> 1c4e1391
 
                 if self.use_multihead:
                     anchors = anchors.permute(3, 4, 0, 1, 2, 5).contiguous().view(-1, anchors.shape[-1])
@@ -108,14 +104,10 @@
                                         for t in target_list],
                     'reg_weights': [t['reg_weights'].view(*feature_map_size, -1) for t in target_list]
                 }
-<<<<<<< HEAD
-            
-                target_dict['box_reg_targets'] = torch.cat(target_dict['box_reg_targets'],
-                                                           dim=-2).view(-1, self.box_coder.code_size)
-=======
-
-                target_dict['box_reg_targets'] = torch.cat(target_dict['box_reg_targets'], dim=-2).view(-1, self.box_coder.code_size)
->>>>>>> 1c4e1391
+                target_dict['box_reg_targets'] = torch.cat(
+                    target_dict['box_reg_targets'], dim=-2
+                ).view(-1, self.box_coder.code_size)
+
                 target_dict['box_cls_labels'] = torch.cat(target_dict['box_cls_labels'], dim=-1).view(-1)
                 target_dict['reg_weights'] = torch.cat(target_dict['reg_weights'], dim=-1).view(-1)
 
@@ -144,10 +136,6 @@
 
         num_anchors = anchors.shape[0]
         num_gt = gt_boxes.shape[0]
-<<<<<<< HEAD
-        # box_ndim = anchors.shape[1]
-=======
->>>>>>> 1c4e1391
 
         labels = torch.ones((num_anchors,), dtype=torch.int32, device=anchors.device) * -1
         gt_ids = torch.ones((num_anchors,), dtype=torch.int32, device=anchors.device) * -1
@@ -157,27 +145,16 @@
                 if self.match_height else box_utils.boxes3d_nearest_bev_iou(anchors[:, 0:7], gt_boxes[:, 0:7])
 
             anchor_to_gt_argmax = torch.from_numpy(anchor_by_gt_overlap.cpu().numpy().argmax(axis=1)).cuda()
-<<<<<<< HEAD
             anchor_to_gt_max = anchor_by_gt_overlap[
                 torch.arange(num_anchors, device=anchors.device), anchor_to_gt_argmax
             ]
-=======
-            anchor_to_gt_max = anchor_by_gt_overlap[torch.arange(num_anchors, device=anchors.device),
-                                                    anchor_to_gt_argmax]
->>>>>>> 1c4e1391
 
             gt_to_anchor_argmax = torch.from_numpy(anchor_by_gt_overlap.cpu().numpy().argmax(axis=0)).cuda()
             gt_to_anchor_max = anchor_by_gt_overlap[gt_to_anchor_argmax, torch.arange(num_gt, device=anchors.device)]
             empty_gt_mask = gt_to_anchor_max == 0
             gt_to_anchor_max[empty_gt_mask] = -1
-<<<<<<< HEAD
+
             anchors_with_max_overlap = torch.nonzero(anchor_by_gt_overlap == gt_to_anchor_max)[:, 0]
-            
-=======
-            anchors_with_max_overlap = torch.nonzero(
-                anchor_by_gt_overlap == gt_to_anchor_max)[:, 0]
-
->>>>>>> 1c4e1391
             gt_inds_force = anchor_to_gt_argmax[anchors_with_max_overlap]
             labels[anchors_with_max_overlap] = gt_classes[gt_inds_force]
             gt_ids[anchors_with_max_overlap] = gt_inds_force.int()
