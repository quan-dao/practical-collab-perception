from .detector3d_template import Detector3DTemplate
from .PartA2_net import PartA2Net
from .point_rcnn import PointRCNN
from .pointpillar import PointPillar
from .pv_rcnn import PVRCNN
from .second_net import SECONDNet
from .second_net_iou import SECONDNetIoU
from .caddn import CaDDN
from .voxel_rcnn import VoxelRCNN
from .centerpoint import CenterPoint
from .pv_rcnn_plusplus import PVRCNNPlusPlus
<<<<<<< HEAD
from .mppnet import MPPNet
from .mppnet_e2e import MPPNetE2E
from .pillarnet import PillarNet
=======
from .alginer import Aligner
>>>>>>> 2d225e12

__all__ = {
    'Detector3DTemplate': Detector3DTemplate,
    'SECONDNet': SECONDNet,
    'PartA2Net': PartA2Net,
    'PVRCNN': PVRCNN,
    'PointPillar': PointPillar,
    'PointRCNN': PointRCNN,
    'SECONDNetIoU': SECONDNetIoU,
    'CaDDN': CaDDN,
    'VoxelRCNN': VoxelRCNN,
    'CenterPoint': CenterPoint,
<<<<<<< HEAD
    'PillarNet': PillarNet,
    'PVRCNNPlusPlus': PVRCNNPlusPlus,
    'MPPNet': MPPNet,
    'MPPNetE2E': MPPNetE2E,
    'PillarNet': PillarNet
=======
    'PVRCNNPlusPlus': PVRCNNPlusPlus,
    'Aligner': Aligner
>>>>>>> 2d225e12
}


def build_detector(model_cfg, num_class, dataset):
    model = __all__[model_cfg.NAME](
        model_cfg=model_cfg, num_class=num_class, dataset=dataset
    )

    return model<|MERGE_RESOLUTION|>--- conflicted
+++ resolved
@@ -9,13 +9,10 @@
 from .voxel_rcnn import VoxelRCNN
 from .centerpoint import CenterPoint
 from .pv_rcnn_plusplus import PVRCNNPlusPlus
-<<<<<<< HEAD
 from .mppnet import MPPNet
 from .mppnet_e2e import MPPNetE2E
 from .pillarnet import PillarNet
-=======
 from .alginer import Aligner
->>>>>>> 2d225e12
 
 __all__ = {
     'Detector3DTemplate': Detector3DTemplate,
@@ -28,16 +25,11 @@
     'CaDDN': CaDDN,
     'VoxelRCNN': VoxelRCNN,
     'CenterPoint': CenterPoint,
-<<<<<<< HEAD
-    'PillarNet': PillarNet,
     'PVRCNNPlusPlus': PVRCNNPlusPlus,
     'MPPNet': MPPNet,
     'MPPNetE2E': MPPNetE2E,
-    'PillarNet': PillarNet
-=======
-    'PVRCNNPlusPlus': PVRCNNPlusPlus,
+    'PillarNet': PillarNet,
     'Aligner': Aligner
->>>>>>> 2d225e12
 }
 
 
