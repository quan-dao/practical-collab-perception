--- conflicted
+++ resolved
@@ -15,10 +15,6 @@
     import idr_torch
 except:
     pass
-<<<<<<< HEAD
-=======
-
->>>>>>> 2d225e12
 
 def check_numpy_to_torch(x):
     if isinstance(x, np.ndarray):
